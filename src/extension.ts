--- conflicted
+++ resolved
@@ -19,12 +19,6 @@
     releases: Record<string, { upload_time: string }[]>
 }
 
-<<<<<<< HEAD
-const deconstructionRegex: RegExp =
-    /^([\w\d._-]+)(\[[\w\d,._-]*\])?(?:(==?|~=?|>=?|<=?)([\w\d._*-]*)(?:,(?:(==?|~=?|>=?|<=?)([\w\d._*-]*))?)*)?$/i
-
-=======
->>>>>>> 7fbb8c61
 let metadataCache: Map<string, PackageMetadata | null> = new Map()
 
 function linkify(text: string, link?: string): string {
