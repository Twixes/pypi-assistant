--- conflicted
+++ resolved
@@ -206,7 +206,29 @@
     })
 })
 
-<<<<<<< HEAD
+describe('extractRequirementsFromPyprojectToml with Pixi', () => {
+    it('should extract basic requirements', () => {
+        const document = makeTextDocumentLike([
+            '[tool.pixi]',
+            'name = "pixi-demo"',
+            'version = "0.1.0"',
+            'description = "Test"',
+            'authors = ["Michael Matloka"]',
+            '',
+            '[tool.pixi.pypi-dependencies]',
+            'requests = "^2.22.0"',
+            'foo = "<6.6.6"',
+        ])
+
+        const result = extractRequirementsFromPyprojectToml(document)
+
+        expect(result).toEqual([
+            [{ name: 'requests', type: 'ProjectName' }, [7, 0, 7, 20]],
+            [{ name: 'foo', type: 'ProjectName' }, [8, 0, 8, 14]],
+        ])
+    })
+})
+
 describe('extractRequirementsFromPyprojectWithBuildSystem', () => {
     it('should extract requirements from a pyproject.toml with a build-system', () => {
         const document = makeTextDocumentLike([
@@ -228,32 +250,13 @@
             '  "hatch-vcs",',
             ']',
             'build-backend = "hatchling.build"',
-=======
-describe('extractRequirementsFromPyprojectToml with Pixi', () => {
-    it('should extract basic requirements', () => {
-        const document = makeTextDocumentLike([
-            '[tool.pixi]',
-            'name = "pixi-demo"',
-            'version = "0.1.0"',
-            'description = "Test"',
-            'authors = ["Michael Matloka"]',
-            '',
-            '[tool.pixi.pypi-dependencies]',
-            'requests = "^2.22.0"',
-            'foo = "<6.6.6"',
->>>>>>> 20ada48e
-        ])
-
-        const result = extractRequirementsFromPyprojectToml(document)
-
-        expect(result).toEqual([
-<<<<<<< HEAD
+        ])
+
+        const result = extractRequirementsFromPyprojectToml(document)
+
+        expect(result).toEqual([
             [{ name: 'hatchling', type: 'ProjectName' }, [2, 2, 2, 13]],
             [{ name: 'hatch-vcs', type: 'ProjectName' }, [3, 2, 3, 13]],
-=======
-            [{ name: 'requests', type: 'ProjectName' }, [7, 0, 7, 20]],
-            [{ name: 'foo', type: 'ProjectName' }, [8, 0, 8, 14]],
->>>>>>> 20ada48e
         ])
     })
 })