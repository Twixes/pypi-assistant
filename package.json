{
    "name": "pypi-assistant",
    "displayName": "PyPI Assistant",
    "description": "pip requirements files now enhanced with up-to-date package information at a glance",
    "license": "MIT",
    "publisher": "twixes",
    "author": "Twixes",
    "version": "1.0.4",
    "engines": {
        "vscode": "^1.45.0"
    },
    "categories": [
        "Other"
    ],
    "keywords": [
        "pip requirements",
        "python",
        "requirements.txt"
    ],
    "icon": "icon.png",
    "galleryBanner": {
        "color": "#1e415e",
        "theme": "dark"
    },
    "activationEvents": [
        "onLanguage:pip-requirements"
    ],
    "main": "./out/extension.js",
    "contributes": {},
    "scripts": {
        "vscode:prepublish": "npm run compile",
        "compile": "tsc -p ./",
        "lint": "eslint src --ext ts",
        "watch": "tsc -watch -p ./",
        "pretest": "npm run compile && npm run lint",
        "test": "node ./out/test/runTest.js"
    },
    "devDependencies": {
        "@types/vscode": "^1.64.0",
        "@types/glob": "^7.2.0",
        "@types/mocha": "9.1.0",
        "@types/node": "^17.0.21",
        "@types/node-fetch": "^2.6.1",
        "@typescript-eslint/parser": "^5.12.1",
        "@typescript-eslint/eslint-plugin": "^5.12.1",
        "eslint": "^8.10.0",
        "glob": "^7.2.0",
        "mocha": "^9.2.1",
        "typescript": "^4.1.3",
        "vscode-test": "^1.6.1"
    },
    "dependencies": {
<<<<<<< HEAD
        "node-fetch": "^2.6.7"
=======
        "node-fetch": "^3.1.1"
>>>>>>> b7e22f3c
    },
    "extensionDependencies": [
        "ms-python.python"
    ],
    "bugs": {
        "url": "https://github.com/Twixes/pypi-assistant/issues",
        "email": "dev@twixes.com"
    },
    "repository": {
        "type": "git",
        "url": "https://github.com/Twixes/pypi-assistant.git"
    },
    "homepage": "https://github.com/Twixes/pypi-assistant/blob/master/README.md"
}<|MERGE_RESOLUTION|>--- conflicted
+++ resolved
@@ -35,12 +35,14 @@
         "pretest": "npm run compile && npm run lint",
         "test": "node ./out/test/runTest.js"
     },
+    "dependencies": {
+        "node-fetch": "^3.1.1"
+    },
     "devDependencies": {
         "@types/vscode": "^1.64.0",
         "@types/glob": "^7.2.0",
         "@types/mocha": "9.1.0",
         "@types/node": "^17.0.21",
-        "@types/node-fetch": "^2.6.1",
         "@typescript-eslint/parser": "^5.12.1",
         "@typescript-eslint/eslint-plugin": "^5.12.1",
         "eslint": "^8.10.0",
@@ -48,13 +50,6 @@
         "mocha": "^9.2.1",
         "typescript": "^4.1.3",
         "vscode-test": "^1.6.1"
-    },
-    "dependencies": {
-<<<<<<< HEAD
-        "node-fetch": "^2.6.7"
-=======
-        "node-fetch": "^3.1.1"
->>>>>>> b7e22f3c
     },
     "extensionDependencies": [
         "ms-python.python"
